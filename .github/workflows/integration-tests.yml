name: Integration Tests

on:
  workflow_dispatch:
  push:
    branches: ["main"]
  pull_request_target:
    types: [labeled]

env:
  CARGO_TERM_COLOR: always

jobs:
  integration-tests:
    runs-on: ubuntu-latest
    
    # Run if:
    # 1. Manual trigger or push to main, OR
    # 2. PR with "safe-to-test" label added
    if: |
      github.event_name != 'pull_request_target' ||
      contains(github.event.pull_request.labels.*.name, 'safe-to-test')
    
    permissions:
      id-token: write
      contents: read
      issues: write
      pull-requests: write

    env:
      LABEL_NAME: safe-to-test
      REPO: ${{ github.event.pull_request.base.repo.full_name }}
      PR_NUMBER: ${{ github.event.pull_request.number }}
    
    steps:
    - name: Remove label
      run: |
        echo "Removing label '$LABEL_NAME' from PR #$PR_NUMBER on repo $REPO" 
<<<<<<< HEAD
        gh_status=$(gh api "repos/$OWNER/$REPO/issues/$PR_NUMBER/labels/$LABEL_NAME" -X DELETE | jq ".status" --raw-output)
=======
        gh_status=$(gh api "repos/$REPO/issues/$PR_NUMBER/labels/$LABEL_NAME" -X DELETE | jq ".status" --raw-output)
>>>>>>> 34f8cd85
        case $gh_status in
          200) echo "Label removed" ;;
          404) echo "Label not found — ignoring" ;;
          *) echo "unexpected HTTP $gh_status" && exit 1 ;;
        esac
      env:
        GH_TOKEN: ${{ secrets.GITHUB_TOKEN }}
    - name: Checkout
      uses: actions/checkout@v5
      with:
        ref: ${{ github.event_name == 'pull_request_target' && github.event.pull_request.head.sha || github.sha }}
    
    - name: Install Rust
      uses: actions-rs/toolchain@v1
      with:
        toolchain: stable
        override: true
    
    - name: Configure AWS credentials
      uses: aws-actions/configure-aws-credentials@v5
      with:
        role-to-assume: ${{ secrets.ROLE_ARN }}
        role-session-name: secrets-manager-agent-ci-${{ github.run_id }}
        aws-region: us-east-1
    
    - name: Build agent binary
      run: cargo build
    
    - name: Run integration tests
      run: |
        cd integration-tests
        cargo test -- --test-threads=1<|MERGE_RESOLUTION|>--- conflicted
+++ resolved
@@ -36,11 +36,7 @@
     - name: Remove label
       run: |
         echo "Removing label '$LABEL_NAME' from PR #$PR_NUMBER on repo $REPO" 
-<<<<<<< HEAD
-        gh_status=$(gh api "repos/$OWNER/$REPO/issues/$PR_NUMBER/labels/$LABEL_NAME" -X DELETE | jq ".status" --raw-output)
-=======
         gh_status=$(gh api "repos/$REPO/issues/$PR_NUMBER/labels/$LABEL_NAME" -X DELETE | jq ".status" --raw-output)
->>>>>>> 34f8cd85
         case $gh_status in
           200) echo "Label removed" ;;
           404) echo "Label not found — ignoring" ;;
