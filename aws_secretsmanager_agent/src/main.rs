--- conflicted
+++ resolved
@@ -167,7 +167,6 @@
     }
 
     // Bind the listener to the specified port
-<<<<<<< HEAD
     let addr: SocketAddr = (config.http_address(), config.http_port()).into();
     let listener: TcpListener = match TcpListener::bind(addr).await {
         Ok(x) => x,
@@ -177,14 +176,6 @@
             err_exit(&msg, "");
         }
     };
-=======
-    let addr: SocketAddr = ([127, 0, 0, 1], config.http_port()).into();
-    let listener: TcpListener = TcpListener::bind(addr).await.unwrap_or_else(|err| {
-        let msg = format!("Could not bind to {addr}: {}", err);
-        error!("{msg}");
-        err_exit(&msg, "")
-    });
->>>>>>> febfa7dc
 
     (config, listener)
 }
